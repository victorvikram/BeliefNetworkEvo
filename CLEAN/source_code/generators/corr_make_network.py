"""
This module creates correlation matrices (belief networks) from pandas DataFrames.
It supports multiple correlation methods and edge suppression techniques for network analysis.

The module provides functions for:
- Calculating correlations between variables using various methods
- Computing partial correlations to identify direct relationships
- Applying edge suppression techniques
- Automatically excludes metadata variables (YEAR, BALLOT, ID) from correlation calculations
  while preserving them in the original DataFrame

Available correlation methods:
- Spearman: Rank correlation for non-linear relationships
- Pearson: Linear correlation between variables

Each method can be used with partial correlations to control for other variables' effects.

Edge suppression techniques:
- Square values: Emphasize stronger relationships
- (Future) Threshold-based: Remove edges below certain values
- Regularization: L1/L2 penalties on edge weights
- (Future) Statistical significance: Filter by p-values

Example:
    >>> df = pd.DataFrame({'A': [1,2,3], 'B': [2,4,6], 'YEAR': [2020,2020,2020]})
    >>> # Calculate partial Spearman correlations with squared edge suppression
    >>> corr_matrix = calculate_correlation_matrix(
    ...     df, 
    ...     method='spearman',
    ...     partial=True,
    ...     edge_suppression='square'
    ... )
"""

from enum import Enum
from typing import Optional, Union, Dict, Any, List, Tuple
import numpy as np
import pandas as pd
from pingouin import partial_corr
import warnings
from sklearn.covariance import graphical_lasso


class CorrelationMethod(Enum):
    """Available correlation methods for network analysis."""
    SPEARMAN = 'spearman'  # Non-linear rank correlation
    PEARSON = 'pearson'    # Linear correlation


class EdgeSuppressionMethod(Enum):
    """Methods for suppressing weak or spurious edges in the network."""
    NONE = 'none'          # No edge suppression
    SQUARE = 'square'      # Square correlations to emphasize strong relationships
    THRESHOLD = 'threshold'      # Remove edges below threshold (future)
    REGULARIZATION = 'regularization'  # L1/L2 penalties (future)
    STATISTICAL = 'statistical'    # Statistical significance (future)


def calculate_partial_correlations(correlation_matrix: np.ndarray, 
                                 min_eigenval: float = 1e-10) -> np.ndarray:
    """
    Calculate partial correlations from a correlation matrix.
    
    Partial correlations measure the relationship between two variables while
    controlling for all other variables in the dataset. This helps identify
    direct relationships by removing indirect effects.
    
    Method:
    This implementation uses the matrix inversion method to calculate partial correlations.
    Given a correlation matrix R, the partial correlation ρ_ij|rest between variables
    i and j controlling for all other variables is:
    
    ρ_ij|rest = -P_ij / sqrt(P_ii * P_jj)
    
    where P = R^(-1) is the precision matrix (inverse of correlation matrix).
    
    This method is equivalent to:
    1. Regressing each variable on all other variables
    2. Computing correlations between the residuals
    But is much more computationally efficient for a full partial correlation matrix.
    
    The precision matrix P contains the partial correlation information because its
    elements P_ij are proportional to the partial correlation between variables i and j,
    but need to be properly scaled by the diagonal elements to get correlations.
    
    Args:
        correlation_matrix: Input correlation matrix (Pearson or Spearman)
        min_eigenval: Minimum eigenvalue for numerical stability
        
    Returns:
        np.ndarray: Matrix of partial correlations
        
    Raises:
        ValueError: If correlation matrix is singular or nearly singular
    """
    # Debug: Check input correlation matrix
    if np.any(np.isnan(correlation_matrix)):
        raise ValueError("Input correlation matrix contains NaN values")
    if np.any(np.isinf(correlation_matrix)):
        raise ValueError("Input correlation matrix contains infinite values")
    
    # Check matrix condition
    eigenvals = np.linalg.eigvals(correlation_matrix)
    
    # Debug: Check eigenvalues
    if np.any(np.isnan(eigenvals)):
        raise ValueError("Eigenvalue calculation produced NaN values")
    if np.any(np.isinf(eigenvals)):
        raise ValueError("Eigenvalue calculation produced infinite values")
    
    if np.min(np.abs(eigenvals)) < min_eigenval:
        raise ValueError(
            "Correlation matrix is nearly singular. This usually indicates "
            "highly collinear variables or insufficient data."
        )
    
    # Step 1: Calculate precision matrix (inverse of correlation matrix)
    precision_matrix = np.linalg.inv(correlation_matrix)
    
    # Debug: Check precision matrix
    if np.any(np.isnan(precision_matrix)):
        raise ValueError("Precision matrix contains NaN values")
    if np.any(np.isinf(precision_matrix)):
        raise ValueError("Precision matrix contains infinite values")
    
    # Step 2: Convert precision matrix to partial correlations
    partial_correlations = precision_mat_to_partial_corr(precision_matrix)

    return partial_correlations

def precision_mat_to_partial_corr(precision_matrix):
    """
    `precision_matrix` is a numpy array representing the inverse of the correlation matrix

    calculates the partial correlations by correctly scaling the precision matrix

    **tested**
    """
    diag_precision = np.diag(precision_matrix)
    
    #print(diag_precision)

    # Debug: Check diagonal elements
    if np.any(np.isnan(diag_precision)):
        raise ValueError("Diagonal of precision matrix contains NaN values")
    if np.any(np.isinf(diag_precision)):
        raise ValueError("Diagonal of precision matrix contains infinite values")
    if np.any(diag_precision <= 0):
        raise ValueError("Diagonal of precision matrix contains non-positive values")
    
    outer_product = np.outer(diag_precision, diag_precision)
    div = np.sqrt(outer_product)
    partial_correlations = -precision_matrix / div
    
    # Debug: Check final partial correlations
    if np.any(np.isnan(partial_correlations)):
        raise ValueError("Partial correlation calculation produced NaN values")
    if np.any(np.isinf(partial_correlations)):
        raise ValueError("Partial correlation calculation produced infinite values")
    
    # Step 3: Ensure proper correlation matrix properties
    np.fill_diagonal(partial_correlations, 1.0)
    
    return partial_correlations


def calculate_regularized_partial_correlations(cov_mat, alpha=0.1):
    """
    `cov_mat` is a covariance matrix
    `alpha` is the regularization parameter

    takes a covariance matrix and returns the estimated regularized covariances and partial
    correlations. 
    
    Note that a correlation matrix can also be passed in since the correlation matrix is
    simply the covariance of the standardized variables, and the partial correlations between
    the standardized variables should be equal to the partial correlations between the untransformed
    variables

    **tested**
    """
    with warnings.catch_warnings():
        #warnings.simplefilter("ignore", message="Failed to calculate partial correlations")
        cov, precision = graphical_lasso(cov_mat, alpha=alpha)
    partial_cor_mat = precision_mat_to_partial_corr(precision)

    return partial_cor_mat

def suppress_edges(
    correlation_matrix: pd.DataFrame,
    method: Union[str, EdgeSuppressionMethod] = EdgeSuppressionMethod.NONE,
    params: Optional[Dict[str, Any]] = None
) -> pd.DataFrame:
    """
    Apply edge suppression to reduce noise in the correlation network.
    
    Args:
        correlation_matrix: Input correlation matrix
        method: Edge suppression method to apply
        params: Additional parameters for the suppression method
        
    Returns:
        DataFrame: Processed correlation matrix with suppressed edges
        
    Raises:
        ValueError: If unknown suppression method is specified
    """
    if isinstance(method, str):
        method = EdgeSuppressionMethod(method)
    
    params = params or {}
    
    if method == EdgeSuppressionMethod.NONE:
        return correlation_matrix
    elif method == EdgeSuppressionMethod.SQUARE:
        return correlation_matrix ** 2
    elif method == EdgeSuppressionMethod.THRESHOLD:
        raise NotImplementedError("Threshold-based edge suppression not yet implemented")
    elif method == EdgeSuppressionMethod.REGULARIZATION:
        # regularization happens upstread of this function
        return correlation_matrix
    elif method == EdgeSuppressionMethod.STATISTICAL:
        raise NotImplementedError("Statistical edge suppression not yet implemented")

    raise ValueError(f"Unknown edge suppression method: {method}")


def get_correlation_columns(df: pd.DataFrame, 
                            base_variable_list: Optional[List[str]] = None
                            ) -> List[str]:
    """
    Get columns to include in correlation calculations, excluding metadata.
    
    If you pass in base_variable_list, it will return those variables 
    excluding the metadata variables 

    Args:
        df: Input DataFrame
        
    Returns:
        List[str]: Column names to use for correlation calculation
    """
    if not base_variable_list:
        base_variable_list = df.columns.tolist()
    
    metadata_vars = {'YEAR', 'BALLOT', 'ID'}  # Using set for O(1) lookup

    return [var for var in base_variable_list if var not in metadata_vars]


def filter_nans(correlation_matrix: np.ndarray) -> Tuple[np.ndarray, List[int]]:
    """
    Remove variables with NaN correlations from a correlation matrix.
    
    This function handles missing correlations by iteratively removing variables
    that have the most NaN correlations with other variables. This is necessary
    for partial correlation calculation which requires a complete correlation matrix
    with no missing values.
    
    Method:
    1. Find the variable (row/column) with the most NaN correlations
    2. Remove that variable from the matrix
    3. Repeat until no NaN values remain
    
    This approach maximizes the number of remaining variables while ensuring
    we have a complete correlation matrix for partial correlation calculation.
    
    Note that this is different from simply dropping NaN values, as we need
    to maintain the symmetry of the correlation matrix and ensure we have
    enough information to calculate meaningful partial correlations.
    
    Args:
        correlation_matrix: Square correlation matrix potentially containing NaN values.
                          Must be symmetric (correlation_matrix[i,j] = correlation_matrix[j,i])
        
    Returns:
        Tuple containing:
        - np.ndarray: Clean correlation matrix with NaN-containing rows/columns removed
        - List[int]: Indices of removed variables in the original matrix
        
    Example:
        >>> corr_matrix = np.array([[1, np.nan, 0.5], 
        ...                         [np.nan, 1, 0.3],
        ...                         [0.5, 0.3, 1]])
        >>> clean_matrix, removed = filter_nans(corr_matrix)
        >>> print(removed)
        [1]  # Second variable was removed due to NaN correlation
    """
    # Create a copy to avoid modifying the input
    working_matrix = np.copy(correlation_matrix)
    removed_indices = []
    
    # Continue removing variables until no NaNs remain
    while np.isnan(working_matrix).any():
        # Count NaN values for each variable
        nan_counts = np.isnan(working_matrix).sum(axis=0)
        
        # Find variable with most NaN correlations
        worst_var_idx = np.argmax(nan_counts)
        
        # Zero out this variable's correlations (temporary step before deletion)
        working_matrix[worst_var_idx, :] = 0
        working_matrix[:, worst_var_idx] = 0
        
        # Keep track of removed variables
        removed_indices.append(worst_var_idx)
    
    # Remove all problematic variables at once
    clean_matrix = np.delete(working_matrix, removed_indices, axis=0)
    clean_matrix = np.delete(clean_matrix, removed_indices, axis=1)
    
    return clean_matrix, removed_indices


def calculate_correlation_matrix(
    df: pd.DataFrame,
    variables_of_interest: Optional[List[str]] = None,
    years_of_interest: Optional[List[int]] = None,
    method: Union[str, CorrelationMethod] = CorrelationMethod.SPEARMAN,
    partial: bool = False,
    edge_suppression: Union[str, EdgeSuppressionMethod] = EdgeSuppressionMethod.NONE,
    suppression_params: Optional[Dict[str, Any]] = None,
<<<<<<< HEAD
    verbose: bool = False
=======
    sample_threshold: float = 0.0,
    verbose: bool = True
>>>>>>> a1fab380
) -> pd.DataFrame:
    """
    Calculate correlation matrix with optional sample size information.
    
    This function calculates correlations between variables using either Pearson or
    Spearman methods, with the option to compute partial correlations. It automatically
    handles missing values and excludes metadata variables from the calculations.
    
    Method:
    1. Calculate base correlations (Pearson or Spearman)
    2. If partial=True:
       a. Remove variables with NaN correlations
       b. Calculate partial correlations using matrix inversion
    3. Apply edge suppression if specified
    
    The partial correlation calculation controls for all other variables when computing
    the correlation between any two variables. This helps identify direct relationships
    by removing indirect effects through other variables.
    
    Args:
        df: Input DataFrame containing the variables to analyze
        variables_of_interest: List of specific variables to include (optional)
        years_of_interest: List of years to filter the data by (optional)
        method: Base correlation method ('spearman' for non-linear or 'pearson' for linear)
        partial: Whether to compute partial correlations (default: False)
        edge_suppression: Method to reduce weak or spurious edges
        suppression_params: Additional parameters for edge suppression
        verbose: Whether to print information about filtered variables and sample sizes
        
    Returns:
        pd.DataFrame: The correlation matrix
        
    Raises:
        ValueError: If fewer than 2 valid variables remain after filtering
                   or if the correlation matrix is singular (for partial correlations)
    """


    if isinstance(method, str):
        method = CorrelationMethod(method)
    
    if isinstance(edge_suppression, str):
        edge_suppression = EdgeSuppressionMethod(edge_suppression)
    
    # Start with the full dataframe and filter it according to specified years if provided.
    df_subset = df

    if years_of_interest:
        df_subset = df[df["YEAR"].isin(years_of_interest)]
    
    # Check that the df is not empty (this could be because you've selected a year not in the df)
    if df_subset.isna().all().all():
        print("This df is all NaNs. Have you selected a valid year?")
        return 

    # Get non-metadata columns for correlation calculation, and filter the dataset
    # also only uses the variables_of_interest columns
    all_columns = df.columns.tolist()
    correlation_cols = get_correlation_columns(df, base_variable_list=variables_of_interest)
    df_subset = df_subset[correlation_cols]

    # logging section that can be easily commented out if u dont like
    if verbose:
        print("\n" + "="*50)
        print("CORRELATION NETWORK STATISTICS")
        print("="*50)
        num_filtered = len(all_columns) - len(correlation_cols)
        print(f"Variables filtered out (metadata): {num_filtered}")
        print(f"Variables included in analysis: {len(correlation_cols)}")
        print(f"Total number of samples: {len(df_subset)}")
        print("-"*50)

    if len(correlation_cols) < 2:
        raise ValueError("Need at least 2 non-metadata columns for correlation analysis")
    
    # Calculate base correlations using specified method
    correlation_matrix = df_subset.corr(method=method.value)

    #print(f"Correlation matrix: {correlation_matrix}")

    # Handle partial correlations if requested
    if partial:
        relevant_df = correlation_matrix.loc[:, correlation_cols]
        num_samples = relevant_df.shape[0]
        num_vars = relevant_df.shape[1]
        
        # SOMEDAY if I decide to reimplement sample_threshold, fix this
        # then I can uncomment some tests in the test file

        non_nan_mat = ~np.isnan(np.array(relevant_df))
        sample_count = np.logical_and(non_nan_mat[:, :, np.newaxis], non_nan_mat[:, np.newaxis, :]).sum(axis=0)
        
        sample_pct = sample_count / num_samples
        
        corr_mat = np.where(sample_pct < sample_threshold, np.nan, corr_mat) # set variables below the threshold to nan
 
        # Remove variables with NaN correlations
        clean_matrix, removed_indices = filter_nans(correlation_matrix.values)
        
        # Track remaining variables after NaN removal
        original_var_count = len(correlation_cols)
        correlation_cols = [col for i, col in enumerate(correlation_cols) 
                        if i not in removed_indices]
        
        # Log variables lost during partial correlation
        if verbose and len(removed_indices) > 0:
            removed_vars = [col for i, col in enumerate(correlation_matrix.columns) if i in removed_indices]
            print(f"Variables removed due to NaN correlations: {len(removed_indices)}")
            print(f"Remaining variables after NaN filtering: {len(correlation_cols)}")
            if len(removed_vars) <= 10:
                print(f"Removed variables: {', '.join(removed_vars)}")
            else:
                print(f"Removed variables (first 10): {', '.join(removed_vars[:10])}...")
            print("-"*50)
        
        if len(correlation_cols) < 2:
            print(
                "Too many variables removed due to missing correlations."
                "Need at least 2 variables to calculate partial correlations."
            )
            return None
        
        # Calculate partial correlations on the clean matrix
        # sometimes the matrix is singular, or there is some other error. And we need to catch that.
        try:
            if edge_suppression == EdgeSuppressionMethod.REGULARIZATION:
                if suppression_params is None or "regularization" not in suppression_params:
                    raise ValueError("Regularization parameter 'regularization' must be provided in suppression_params")
                alpha = suppression_params["regularization"]
                partial_correlations = calculate_regularized_partial_correlations(clean_matrix, alpha=alpha)
            else:
                partial_correlations = calculate_partial_correlations(clean_matrix)
            
            # Create new DataFrame with the partial correlations
            correlation_matrix = pd.DataFrame(
                partial_correlations,
                index=correlation_cols,
                columns=correlation_cols
            )
        except Exception as e:
            print(f"Failed to calculate partial correlations: {str(e)}")
            return None
    
    # Set diagonal to 0 for network analysis
    # (self-correlations aren't meaningful for network visualization)
    np.fill_diagonal(correlation_matrix.values, 0)
    
    # Apply any requested edge suppression
    correlation_matrix = suppress_edges(
        correlation_matrix,
        method=edge_suppression,
        params=suppression_params
    )

    # Calculate sample sizes for verbose output
    if verbose:
        sample_sizes = pd.DataFrame(index=correlation_cols, columns=correlation_cols)
        
        for i in correlation_cols:
            for j in correlation_cols:
                # Count the number of rows where both variables have non-missing values
                sample_sizes.loc[i, j] = df[[i, j]].dropna().shape[0]
        
        # Display sample size summary
        mean_samples = sample_sizes.values.mean()
        min_samples = sample_sizes.values.min()
        max_samples = sample_sizes.values.max()
        print(f"Sample size statistics for correlations:")
        print(f"  Mean: {mean_samples:.1f}")
        print(f"  Min: {min_samples:.0f}")
        print(f"  Max: {max_samples:.0f}")
        print("="*50)
    
    return correlation_matrix

def alternative_calculate_pairwise_correlations(vars, data, method, partial=True):
    """
    `vars` list of variable names 
    `data` DataFrame with data samples, variable names should be columns in this DataFrame
    `method` one of "spearman", "pearson", or "polychoric"
    `partial` boolean value, whether to calculate partial correlations
  
    calculates all pairwise correlations between `vars`, using the sample DataFrame `data`, and method either
    "spearman" or "pearson". Returns the partial correlations if `partial` is true
    
    This is for testing purposes to maek sure that the other vectorized function works
    """
    corr_dfs = []
    corr_mat = np.zeros((len(vars), len(vars)))

    for i in range(len(vars)):
        for j in range(i+1, len(vars)):

            if partial:
                covar_list = vars[:i] + vars[i+1:j] + vars[j+1:]
            else:
                covar_list = None
            
            corr_df = partial_corr(data=data, x=vars[i], y=vars[j], covar=covar_list, alternative='two-sided', method=method)
            corr_df["x"] = i
            corr_df["y"] = j
            corr_mat[i, j] = corr_df.loc[method, "r"]
            corr_mat[j, i] = corr_df.loc[method, "r"]
            corr_dfs.append(corr_df)

    corr_info = pd.concat(corr_dfs)
    np.fill_diagonal(corr_mat, 1)
    return corr_info, corr_mat  <|MERGE_RESOLUTION|>--- conflicted
+++ resolved
@@ -320,12 +320,7 @@
     partial: bool = False,
     edge_suppression: Union[str, EdgeSuppressionMethod] = EdgeSuppressionMethod.NONE,
     suppression_params: Optional[Dict[str, Any]] = None,
-<<<<<<< HEAD
     verbose: bool = False
-=======
-    sample_threshold: float = 0.0,
-    verbose: bool = True
->>>>>>> a1fab380
 ) -> pd.DataFrame:
     """
     Calculate correlation matrix with optional sample size information.
