--- conflicted
+++ resolved
@@ -137,7 +137,6 @@
   },
   {
    "cell_type": "code",
-<<<<<<< HEAD
    "execution_count": 4,
    "metadata": {},
    "outputs": [],
@@ -149,22 +148,11 @@
     "    partial=True, \n",
     "    edge_suppression=EdgeSuppressionMethod.REGULARIZATION,\n",
     "    suppression_params={'regularization': 0.18})"
-=======
-   "execution_count": 12,
-   "metadata": {},
-   "outputs": [],
-   "source": [
-    "corr_matrix = calculate_correlation_matrix(cleaned_df, years_of_interest=[2012, 2013, 2014, 2015], method=CorrelationMethod.SPEARMAN, partial=True, edge_suppression=EdgeSuppressionMethod.REGULARIZATION, suppression_params={\"regularization\": 0.2})"
->>>>>>> 89334f57
    ]
   },
   {
    "cell_type": "code",
-<<<<<<< HEAD
    "execution_count": 5,
-=======
-   "execution_count": 13,
->>>>>>> 89334f57
    "metadata": {},
    "outputs": [
     {
@@ -183,13 +171,6 @@
     "    output_path='delete_this_file.html'\n",
     ")"
    ]
-  },
-  {
-   "cell_type": "code",
-   "execution_count": null,
-   "metadata": {},
-   "outputs": [],
-   "source": []
   }
  ],
  "metadata": {
