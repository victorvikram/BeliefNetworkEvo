{
 "cells": [
  {
   "cell_type": "markdown",
   "metadata": {},
   "source": [
    "# Hello (Preliminaries 🐈😺😹)\n",
    "In this Notebook we walk through the creation of a belief network from the raw GSS dataset.\n",
    "\n",
    "As a preliminary, make sure you actally have the raw dataset. It should be located and named as follows: \n",
    "\n",
    ">CLEAN\\datasets\\raw_data\\gss7222_r4.sas7bdat \n",
    "\n",
    "Okay. Now, first we need to import all the functions we will need."
   ]
  },
  {
   "cell_type": "code",
   "execution_count": 1,
   "metadata": {},
   "outputs": [],
   "source": [
    "# Add parent directory to Python path\n",
    "import os\n",
    "import sys\n",
    "project_root = os.path.dirname(os.path.dirname(os.path.abspath(\"..\")))\n",
    "if project_root not in sys.path:\n",
    "    sys.path.append(project_root)\n",
    "\n",
    "# 1. Read in the raw dataset and cache it. \n",
    "#    Note: when we import the dataset, we automatically discard all variables that we're not interested. Edit the function if there are variables you'd like to keep.\n",
    "from CLEAN.datasets.import_gss import import_dataset\n",
    "\n",
    "# 2. Clean the raw dataset and derive special variables we are interested in. \n",
    "#    This involves: \n",
    "#                       a) normalising variables between -1 and 1 and derive special variables.\n",
    "#                       b) derriving new variables from existing ones.\n",
    "from CLEAN.datasets.clean_raw_data import clean_datasets\n",
    "\n",
    "# 3. Calculate the belief network.\n",
    "#    This involves calculating the correlation matrix of the filtered dataset.\n",
    "from CLEAN.source_code.generators.corr_make_network import calculate_correlation_matrix, CorrelationMethod, EdgeSuppressionMethod\n",
    "\n",
    "# 4. Visualize the belief network.\n",
    "#    This involves visualizing the belief network in a graph.\n",
    "from CLEAN.source_code.visualizers.network_visualizer import generate_html_visualization\n"
   ]
  },
  {
   "cell_type": "markdown",
   "metadata": {},
   "source": [
    "### Importing the raw dataset 😺\n",
    "First we will run a script that filters the dataset down to only the variables we are interested in (feel free to look at the code in `import_gss.py` to see which variables are included, and add more if you want)."
   ]
  },
  {
   "cell_type": "code",
   "execution_count": 2,
   "metadata": {},
   "outputs": [
    {
     "name": "stdout",
     "output_type": "stream",
     "text": [
      "Loading from cache...\n"
     ]
    }
   ],
   "source": [
    "df, _ = import_dataset()"
   ]
  },
  {
   "cell_type": "markdown",
   "metadata": {},
   "source": [
    "### Cleaning the raw dataset 😺\n",
    "Next we will run a script that cleans the dataset and derives special variables. \n",
    "\n",
    "This will normalise all the variables between -1 and 1, and derive some special variables like \"VOTELAST_DEMREP\" (this tells you which major party the respondent voted for in the previous election).\n"
   ]
  },
  {
   "cell_type": "code",
   "execution_count": 3,
   "metadata": {},
   "outputs": [
    {
     "name": "stdout",
     "output_type": "stream",
     "text": [
      "Loading from cache...\n"
     ]
    }
   ],
   "source": [
    "cleaned_df = clean_datasets()"
   ]
  },
  {
   "cell_type": "markdown",
   "metadata": {},
   "source": [
    "### Calculating the belief network 😺\n",
    "\n",
    "Now we will run a script that calculates the belief network. This will calculate the correlation matrix of the dataset, and then use that to create a belief network.\n",
    "\n",
    "Here we can specify the years of interest, further filther the variables of interest, specify the method of correlation, whether we want partial correlations, and how we want to suppress edges.\n"
   ]
  },
  {
   "cell_type": "code",
   "execution_count": 8,
   "metadata": {},
   "outputs": [],
   "source": [
<<<<<<< HEAD
    "corr_matrix = calculate_correlation_matrix(cleaned_df, years_of_interest=[2012, 2013, 2014, 2015], method=CorrelationMethod.SPEARMAN, partial=True, edge_suppression=EdgeSuppressionMethod.REGULARIZATION, suppression_params={\"alpha\": 0.2})"
=======
    "corr_matrix = calculate_correlation_matrix(\n",
    "    cleaned_df, \n",
    "    years_of_interest=[2020],\n",
    "    method=CorrelationMethod.PEARSON, \n",
    "    partial=False, \n",
    "    edge_suppression=EdgeSuppressionMethod.SQUARE)"
>>>>>>> cde72212
   ]
  },
  {
   "cell_type": "code",
   "execution_count": 9,
   "metadata": {},
   "outputs": [
    {
     "name": "stdout",
     "output_type": "stream",
     "text": [
      "Network visualization has been saved to c:\\Users\\timbo\\Github\\BeliefNetworkEvo\\CLEAN\\notebooks\\tutorials\\delete_this_file.html\n"
     ]
    }
   ],
   "source": [
    "# Create and save network visualization for the final time period        # Create network data\n",
    "generate_html_visualization(\n",
    "    corr_matrix,\n",
    "    highlight_nodes=['POLVIEWS'],\n",
    "    output_path='delete_this_file.html'\n",
    ")\n",
    "\n"
   ]
  }
 ],
 "metadata": {
  "kernelspec": {
   "display_name": "Python 3",
   "language": "python",
   "name": "python3"
  },
  "language_info": {
   "codemirror_mode": {
    "name": "ipython",
    "version": 3
   },
   "file_extension": ".py",
   "mimetype": "text/x-python",
   "name": "python",
   "nbconvert_exporter": "python",
   "pygments_lexer": "ipython3",
   "version": "3.12.7"
  }
 },
 "nbformat": 4,
 "nbformat_minor": 2
}<|MERGE_RESOLUTION|>--- conflicted
+++ resolved
@@ -16,7 +16,20 @@
   },
   {
    "cell_type": "code",
-   "execution_count": 1,
+   "execution_count": 8,
+   "metadata": {},
+   "outputs": [],
+   "source": [
+    "# Load the autoreload extension\n",
+    "%load_ext autoreload\n",
+    "\n",
+    "# Set autoreload mode to 2\n",
+    "%autoreload 2"
+   ]
+  },
+  {
+   "cell_type": "code",
+   "execution_count": 10,
    "metadata": {},
    "outputs": [],
    "source": [
@@ -111,32 +124,23 @@
   },
   {
    "cell_type": "code",
-   "execution_count": 8,
+   "execution_count": 12,
    "metadata": {},
    "outputs": [],
    "source": [
-<<<<<<< HEAD
-    "corr_matrix = calculate_correlation_matrix(cleaned_df, years_of_interest=[2012, 2013, 2014, 2015], method=CorrelationMethod.SPEARMAN, partial=True, edge_suppression=EdgeSuppressionMethod.REGULARIZATION, suppression_params={\"alpha\": 0.2})"
-=======
-    "corr_matrix = calculate_correlation_matrix(\n",
-    "    cleaned_df, \n",
-    "    years_of_interest=[2020],\n",
-    "    method=CorrelationMethod.PEARSON, \n",
-    "    partial=False, \n",
-    "    edge_suppression=EdgeSuppressionMethod.SQUARE)"
->>>>>>> cde72212
+    "corr_matrix = calculate_correlation_matrix(cleaned_df, years_of_interest=[2012, 2013, 2014, 2015], method=CorrelationMethod.SPEARMAN, partial=True, edge_suppression=EdgeSuppressionMethod.REGULARIZATION, suppression_params={\"regularization\": 0.2})"
    ]
   },
   {
    "cell_type": "code",
-   "execution_count": 9,
+   "execution_count": 13,
    "metadata": {},
    "outputs": [
     {
      "name": "stdout",
      "output_type": "stream",
      "text": [
-      "Network visualization has been saved to c:\\Users\\timbo\\Github\\BeliefNetworkEvo\\CLEAN\\notebooks\\tutorials\\delete_this_file.html\n"
+      "Network visualization has been saved to c:\\Users\\vicvi\\BeliefNetworkEvo\\CLEAN\\notebooks\\tutorials\\delete_this_file.html\n"
      ]
     }
    ],
@@ -149,11 +153,18 @@
     ")\n",
     "\n"
    ]
+  },
+  {
+   "cell_type": "code",
+   "execution_count": null,
+   "metadata": {},
+   "outputs": [],
+   "source": []
   }
  ],
  "metadata": {
   "kernelspec": {
-   "display_name": "Python 3",
+   "display_name": "pythons-beliefs",
    "language": "python",
    "name": "python3"
   },
@@ -167,7 +178,7 @@
    "name": "python",
    "nbconvert_exporter": "python",
    "pygments_lexer": "ipython3",
-   "version": "3.12.7"
+   "version": "3.9.21"
   }
  },
  "nbformat": 4,
