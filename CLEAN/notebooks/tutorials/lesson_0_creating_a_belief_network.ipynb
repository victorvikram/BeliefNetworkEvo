--- conflicted
+++ resolved
@@ -145,11 +145,7 @@
   },
   {
    "cell_type": "code",
-<<<<<<< HEAD
-   "execution_count": 47,
-=======
-   "execution_count": 10,
->>>>>>> fe13588c
+   "execution_count": null,
    "metadata": {},
    "outputs": [
     {
@@ -162,13 +158,26 @@
    ],
    "source": [
     "corr_matrix = calculate_correlation_matrix(\n",
-<<<<<<< HEAD
+    "<<<<<<< local\n",
     "        cleaned_df, \n",
     "        years_of_interest=[2012, 2013, 2014, 2015],\n",
     "        method=\"spearman\", \n",
     "        partial=True, \n",
     "        edge_suppression=\"regularization\",\n",
-    "        suppression_params={'regularization': 0.2})"
+    "        suppression_params={'regularization': 0.2})\n",
+    "=======\n",
+    "    cleaned_df, \n",
+    "    years_of_interest=[2000, 2001, 2002, 2003],\n",
+    "    method=CorrelationMethod.PEARSON, \n",
+    "    partial=True, \n",
+    "    edge_suppression=EdgeSuppressionMethod.REGULARIZATION,\n",
+    "    suppression_params={'regularization': 0.2})\n",
+    "\n",
+    "# Print the variable names\n",
+    "# Get the variable names from the correlation matrix\n",
+    "variable_names = corr_matrix.columns.tolist()\n",
+    "print(variable_names)\n",
+    ">>>>>>> remote"
    ]
   },
   {
@@ -592,19 +601,6 @@
    ],
    "source": [
     "corr_matrix"
-=======
-    "    cleaned_df, \n",
-    "    years_of_interest=[2000, 2001, 2002, 2003],\n",
-    "    method=CorrelationMethod.PEARSON, \n",
-    "    partial=True, \n",
-    "    edge_suppression=EdgeSuppressionMethod.REGULARIZATION,\n",
-    "    suppression_params={'regularization': 0.2})\n",
-    "\n",
-    "# Print the variable names\n",
-    "# Get the variable names from the correlation matrix\n",
-    "variable_names = corr_matrix.columns.tolist()\n",
-    "print(variable_names)\n"
->>>>>>> fe13588c
    ]
   },
   {
@@ -1625,7 +1621,7 @@
  ],
  "metadata": {
   "kernelspec": {
-   "display_name": "pythons_beliefs",
+   "display_name": "Python 3",
    "language": "python",
    "name": "python3"
   },
